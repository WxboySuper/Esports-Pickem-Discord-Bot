import logging
import discord
from datetime import datetime, timedelta, timezone
from apscheduler.schedulers.asyncio import AsyncIOScheduler
from apscheduler.jobstores.sqlalchemy import SQLAlchemyJobStore
from apscheduler.jobstores.base import JobLookupError
from sqlmodel import select
from src.db import get_async_session
from src.models import Match, Result, Pick, Team
from src.leaguepedia_client import leaguepedia_client
from src import crud
from src.announcements import send_announcement
from src.db import DATABASE_URL
from src.bot_instance import get_bot_instance

logger = logging.getLogger(__name__)

jobstores = {"default": SQLAlchemyJobStore(url=DATABASE_URL)}
# Lazily create the AsyncIOScheduler to avoid creating background
# scheduler objects (and associated event loop hooks) at import time
# which can interfere with test runners and cause processes to not exit.
_scheduler = None


def get_scheduler() -> AsyncIOScheduler:
    """
    Lazily instantiate and return the module-level AsyncIOScheduler.

    Returns:
        AsyncIOScheduler: The shared scheduler instance used by the
            module; created on first invocation and reused thereafter.
    """
    global _scheduler
    if _scheduler is None:
        _scheduler = AsyncIOScheduler(jobstores=jobstores)
    return _scheduler


# A lightweight proxy object that forwards attribute access to the
# lazily-created scheduler. This keeps `scheduler` available at module
# level so tests and code that patch `src.scheduler.scheduler` continue to
# work, while still avoiding creation of the real scheduler until needed.
class _SchedulerProxy:
    def __getattr__(self, item):
        """
        Delegate attribute lookups to the underlying
        lazily-instantiated scheduler.

        Parameters:
            item (str): Name of the attribute being accessed on
                the proxy.

        Returns:
            Any: The attribute value retrieved from the underlying
                scheduler instance.
        """
        return getattr(get_scheduler(), item)


# Public module-level symbol for compatibility
scheduler = _SchedulerProxy()


async def schedule_reminders(match: Match):
    """
    Schedules 30-minute and 5-minute reminders for a given match.
    Cancels any existing reminders for the match before scheduling new ones.
    """
    logger.info("Scheduling reminders for match %s", match.id)
    now = datetime.now(timezone.utc)
    job_id_30 = f"reminder_30_{match.id}"
    job_id_5 = f"reminder_5_{match.id}"

    # Cancel existing jobs to prevent duplicates
    try:
        scheduler.remove_job(job_id_30)
    except JobLookupError:
        pass  # Job doesn't exist, no need to remove
    try:
        scheduler.remove_job(job_id_5)
    except JobLookupError:
        pass

    # Calculate reminder times
    reminder_time_30 = match.scheduled_time - timedelta(minutes=30)
    reminder_time_5 = match.scheduled_time - timedelta(minutes=5)

    # Schedule 5-minute reminder if it's not already past
    if now < reminder_time_5:
        logger.info("Scheduling 5-minute reminder for match %s", match.id)
        scheduler.add_job(
            send_reminder,
            "date",
            id=job_id_5,
            run_date=reminder_time_5,
            args=[match.id, 5],
        )
    # If 5-min reminder is late, but match hasn't started, send immediately
    elif now < match.scheduled_time:
        logger.info(
            "5-minute reminder for match %s is late, sending now.", match.id
        )
        scheduler.add_job(
            send_reminder,
            "date",
            id=job_id_5,
            run_date=now,
            args=[match.id, 5],
        )

    # Schedule 30-minute reminder
    if now < reminder_time_30:
        logger.info("Scheduling 30-minute reminder for match %s", match.id)
        scheduler.add_job(
            send_reminder,
            "date",
            id=job_id_30,
            run_date=reminder_time_30,
            args=[match.id, 30],
        )
    # If 30-min is late, but 5-min is still in the future, send 30-min now
    elif now < reminder_time_5:
        logger.info(
            "30-minute reminder for match %s is late, sending now.", match.id
        )
        scheduler.add_job(
            send_reminder,
            "date",
            id=job_id_30,
            run_date=now,
            args=[match.id, 30],
        )


def _remove_job_if_exists(job_id: str):
    """
    Helper function to safely remove a job from the scheduler.
    Logs a debug message if the job doesn't exist.
    """
    try:
        scheduler.remove_job(job_id)
    except JobLookupError:
        logger.debug("Job %s was already removed.", job_id)


def _calculate_team_scores(relevant_games, match):
    """
    Compute aggregate series scores for match.team1 and match.team2
    from scoreboard game entries.

    Normalizes team names and counts wins using each game's 'Winner'
    field (expected values 1 or 2). Games that do not involve both
    match teams or that contain an invalid/missing winner are ignored.

    Parameters:
        relevant_games (Iterable[dict]): Sequence of scoreboard
            entries; each entry should provide at least the keys
            'Team1', 'Team2', and 'Winner'.
        match (object): Match object with attributes `team1` and
            `team2` containing team names.

    Returns:
        tuple: (team1_score, team2_score) — integers representing
            the number of games won by match.team1 and match.team2,
            respectively.
    """

    def _norm(s: str) -> str:
        """
        Normalize a text string for case- and whitespace-insensitive
        comparisons.

        Parameters:
            s (str): Input string to normalize; None or falsy values
                are treated as empty.

        Returns:
            normalized (str): The input converted to lowercase with
                leading/trailing whitespace removed (empty string if
                input was falsy).
        """
        return (s or "").strip().lower()

    m_t1 = _norm(match.team1)
    m_t2 = _norm(match.team2)

    def _scores_from_game(game: dict, m1: str, m2: str):
        # Return (delta_team1, delta_team2) for this game
        """
        Compute the score delta contributed by a single scoreboard
        game for a match between two teams.

        Parameters:
            game (dict): A scoreboard entry containing at least
                "Team1", "Team2", and "Winner".
            m1 (str): Normalized identifier for match.team1.
            m2 (str): Normalized identifier for match.team2.

        Returns:
            tuple: (delta_team1, delta_team2) where exactly one value
                is 1 when the game is won by one of the match teams
                and 0 otherwise. Returns (0, 0) if the game does not
                involve the two match teams or the winner is
                missing/invalid.
        """
        winner_raw = game.get("Winner")
        if winner_raw is None:
            return 0, 0
        try:
            winner_id = int(str(winner_raw).strip())
        except Exception:
            return 0, 0

        g1 = _norm(game.get("Team1"))
        g2 = _norm(game.get("Team2"))

        # If the game doesn't involve the two match teams, ignore it
        if {g1, g2} != {m1, m2}:
            return 0, 0

        # Determine which side (g1/g2) maps to match.team1
        # If winner_id is 1, the winner is g1; if 2, the winner is g2
        if winner_id == 1:
            return (1, 0) if g1 == m1 else (0, 1)
        if winner_id == 2:
            return (1, 0) if g2 == m1 else (0, 1)
        return 0, 0

    team1_score = 0
    team2_score = 0
    for game in relevant_games:
        d1, d2 = _scores_from_game(game, m_t1, m_t2)
        team1_score += d1
        team2_score += d2

    return team1_score, team2_score


def _determine_winner(team1_score, team2_score, match):
    """
    Determine if there's a winner based on the current scores.
    Returns the winner team name or None if no winner yet.
    """
    games_to_win = (match.best_of // 2) + 1
    if team1_score >= games_to_win:
        return match.team1
    elif team2_score >= games_to_win:
        return match.team2
    return None


async def _save_result_and_update_picks(session, match, winner, score_str):
    """
    Persist a match result and mark all picks for that match as
    correct or incorrect.

    Parameters:
        session: An asynchronous database session used to add the
            result and update picks.
        match: The Match model instance for which the result is being
            recorded.
        winner: The value stored as the winner on the Result;
            compared against each Pick.chosen_team to set is_correct.
        score_str: A human-readable score string to store on the
            Result.

    Returns:
        The created Result instance that was added to the session
            (not committed).
    """
    result = Result(
        match_id=match.id,
        winner=winner,
        score=score_str,
    )
    session.add(result)

    # Update picks
    logger.info("Updating picks for match %s", match.id)
    statement = select(Pick).where(Pick.match_id == match.id)
    result_proxy = await session.exec(statement)
    picks_to_update = result_proxy.all()
    updated_count = 0
    for pick in picks_to_update:
        pick.is_correct = pick.chosen_team == winner
        session.add(pick)
        updated_count += 1
    logger.info("Updated %d picks for match %s.", updated_count, match.id)

    return result


async def _fetch_scoreboard_for_match(match: Match):
    """
    Fetches scoreboard data for the match's contest from
    Leaguepedia.

    Parameters:
        match (Match): Match whose contest must include a valid
            `leaguepedia_id`.

    Returns:
        The scoreboard data object returned by the Leaguepedia
            client for the contest.
    """
    logger.debug("Fetching scoreboard data for match %s", match.id)
    return await leaguepedia_client.get_scoreboard_data(
        match.contest.leaguepedia_id
    )


def _filter_relevant_games_from_scoreboard(scoreboard_data, match: Match):
    """
    Return the subset of scoreboard entries that involve exactly the
    two teams in the given match.

    Parameters:
        scoreboard_data (iterable[dict]): Iterable of scoreboard
            entries where each entry is expected to have "Team1" and
            "Team2" keys containing team names.
        match (Match): Match whose `team1` and `team2` names are used
            to identify relevant entries.

    Returns:
        list[dict]: List of scoreboard entries from `scoreboard_data`
            whose Team1/Team2 pair matches the match teams (order-
            insensitive).
    """

    def _norm(s: str) -> str:
        return (s or "").strip().lower()

    match_teams = {_norm(match.team1), _norm(match.team2)}
    return [
        g
        for g in scoreboard_data
        if {_norm(g.get("Team1")), _norm(g.get("Team2"))} == match_teams
    ]


async def _handle_winner(
    match: Match,
    winner: str,
    current_score_str: str,
    job_id: str | None = None,
):
    """
    Handle a detected series winner by persisting the result,
    updating picks, notifying guilds, and unscheduling the poll job
    for the match.

    This function opens and manages its own database session. If
    `job_id` is not provided, the poll job id `poll_match_{match.id}`
    will be used to remove the scheduled polling job.
    """
    logger.info(
        "Series winner found for match %s: %s. Final Score: %s",
        match.id,
        winner,
        current_score_str,
    )

    # Use an internal session to persist the result and update picks.
    async with get_async_session() as session:
        result = await _save_result_and_update_picks(
            session, match, winner, current_score_str
        )
        await session.commit()
    logger.info("Saved result and updated picks for match %s.", match.id)

    await send_result_notification(match, result)

    if job_id is None:
        job_id = f"poll_match_{match.id}"
    logger.info("Unscheduling job %s for completed match.", job_id)
    _remove_job_if_exists(job_id)


async def _should_continue_polling(match: Match | None, job_id: str) -> bool:
    """
    Decides whether polling should continue for a match and
    unschedules the poll job when it should stop.

    Stops and removes the job when the match is missing, a result
    already exists, or the match is more than 12 hours past its
    scheduled time. The job identified by `job_id` will be
    unscheduled in those cases.

    Returns:
        `True` if polling should continue, `False` otherwise.
    """
    if not match or match.result:
        logger.info(
            "Match %s not found or result exists. Unscheduling '%s'.",
            getattr(match, "id", "<unknown>"),
            job_id,
        )
        _remove_job_if_exists(job_id)
        return False

    now = datetime.now(timezone.utc)
    try:
        timed_out = now > match.scheduled_time + timedelta(hours=12)
    except Exception:
        timed_out = False

    if timed_out:
        logger.warning(
            "Job '%s' for match %s timed out after 12 hours. Unscheduling.",
            job_id,
            match.id,
        )
        _remove_job_if_exists(job_id)
        return False

    return True


async def poll_live_match_job(match_db_id: int):
    """
    Polls the live scoreboard for a match, updates match state in
    the database, and broadcasts score updates or the final result.

    Given a match database ID, attempts to retrieve current
    scoreboard data for that match, determines the live series score
    and winner (if any), persists score and result changes, announces
    mid-series updates or final results to guilds, and unschedules
    polling when the match is finished or should stop (e.g., timed
    out or missing). The function performs no return value.

    Parameters:
        match_db_id (int): The database ID of the match to poll.
    """
    job_id = f"poll_match_{match_db_id}"
    logger.info("Polling for match ID %s (Job: %s)", match_db_id, job_id)

    async with get_async_session() as session:
        match = await crud.get_match_with_result_by_id(session, match_db_id)

        if not await _should_continue_polling(match, job_id):
            return

        scoreboard_data = await _fetch_scoreboard_for_match(match)
        if not scoreboard_data:
            logger.info(
                "No scoreboard data found for match %s. Will retry.", match.id
            )
            return

        relevant_games = _filter_relevant_games_from_scoreboard(
            scoreboard_data, match
        )
        if not relevant_games:
            logger.info(
                "No relevant games found in scoreboard data for match %s.",
                match.id,
            )
            return

        logger.debug(
            "Found %d relevant games for match %s.",
            len(relevant_games),
            match.id,
        )

        team1_score, team2_score = _calculate_team_scores(
            relevant_games, match
        )
        winner = _determine_winner(team1_score, team2_score, match)

        current_score_str = f"{team1_score}-{team2_score}"
        logger.debug(
            "Match %s score: %s. Last announced: %s",
            match.id,
            current_score_str,
            match.last_announced_score,
        )

        if winner:
            await _handle_winner(match, winner, current_score_str, job_id)
            return

        if match.last_announced_score == current_score_str:
            logger.info(
                "Polling for match %s complete. No winner yet. Score: %s.",
                match.id,
                current_score_str,
            )
            return

        logger.info(
            "New score for match %s: %s. Announcing update.",
            match.id,
            current_score_str,
        )
        match.last_announced_score = current_score_str
        session.add(match)
        await session.commit()
        await send_mid_series_update(match, current_score_str)


async def send_reminder(match_id: int, minutes: int):
    """
    Sends a reminder embed about a scheduled match to all guilds.

    Parameters:
        match_id (int): Database ID of the match to remind about.
        minutes (int): Number of minutes before the match (e.g., 5 or
            30) used in the embed text.
    """
    logger.info(
        "Broadcasting %s-minute reminder for match %s to all guilds.",
        minutes,
        match_id,
    )
    bot = get_bot_instance()

    async with get_async_session() as session:
        match = await session.get(Match, match_id)
        if not match:
            logger.error("Match %s not found for reminder.", match_id)
            return

        logger.debug("Fetching team data for match %s", match_id)
        team1, team2 = await _fetch_teams(session, match)

        embed = _create_reminder_embed(match, team1, team2, minutes)
        await _broadcast_embed_to_guilds(
            bot, embed, f"{minutes}-minute reminder for match {match_id}"
        )


def _create_reminder_embed(
    match: Match, team1: Team | None, team2: Team | None, minutes: int
) -> discord.Embed:
    """
    Builds a Discord embed reminding users of an upcoming match.

    Parameters:
        match (Match): Match instance whose teams and scheduled_time
            are shown in the embed.
        team1 (Team | None): Optional team object for team1; used to
            select a thumbnail if it provides an image_url.
        team2 (Team | None): Optional team object for team2; used to
            select a thumbnail if team1 has no image.
        minutes (int): Minutes before the match (commonly 5 or 30)
            that determines the embed's title, description, and color.

    Returns:
        discord.Embed: A ready-to-send embed containing the match
            reminder, scheduled time field, and optional thumbnail.
    """
    scheduled_ts = int(match.scheduled_time.timestamp())

    if minutes == 5:
        title = "🔴 Match Starting Soon!"
        description = (
            f"**{match.team1}** vs **{match.team2}** is starting "
            f"<t:{scheduled_ts}:R>! Last chance to lock in picks."
        )
        color = discord.Color.red()
    else:
        title = "⚔️ Upcoming Match Reminder"
        description = (
            f"Get your picks in! **{match.team1}** vs "
            f"**{match.team2}** starts <t:{scheduled_ts}:R>."
        )
        color = discord.Color.blue()

    embed = discord.Embed(title=title, description=description, color=color)

    thumbnail_url = None
    if team1 and getattr(team1, "image_url", None):
        thumbnail_url = team1.image_url
    elif team2 and getattr(team2, "image_url", None):
        thumbnail_url = team2.image_url
    if thumbnail_url:
        embed.set_thumbnail(url=thumbnail_url)

    embed.add_field(
        name="Scheduled Time", value=f"<t:{scheduled_ts}:F>", inline=False
    )
    embed.set_footer(text="Use the /picks command to make your predictions!")
    return embed


async def send_result_notification(match: Match, result: Result):
    """
    Broadcast a rich Discord embed with the final result of a match
    to all guilds.

    Builds a gold-colored embed showing the winner, final score, and
    pick'em statistics (total picks, correct picks, percentage),
    includes the winner's thumbnail when available, timestamps the
    embed, and broadcasts it to every guild the bot is in.

    Parameters:
        match (Match): Match model instance for which the result
            applies.
        result (Result): Result model instance containing `winner`
            and `score`.
    """
    logger.info(
        "Broadcasting result notification for match %s " "to all guilds.",
        match.id,
    )
    bot = get_bot_instance()

    async with get_async_session() as session:
        logger.debug("Fetching teams and picks for match %s", match.id)
        team1, team2 = await _fetch_teams(session, match)

        winner_team_obj = team1 if result.winner == match.team1 else team2

        statement = select(Pick).where(Pick.match_id == match.id)
        picks = (await session.exec(statement)).all()
        total_picks = len(picks)
        correct_picks = len(
            [p for p in picks if p.chosen_team == result.winner]
        )
        correct_percentage = (
            (correct_picks / total_picks) * 100 if total_picks > 0 else 0
        )

        opponent = match.team2 if result.winner == match.team1 else match.team1
        title = f"🏆 Match Results: {match.team1} vs {match.team2}"
        description = (
            f"**{result.winner}** emerges victorious over **{opponent}** "
            f"with a final score of **{result.score}**."
        )
        embed = discord.Embed(
            title=title,
            description=description,
            color=discord.Color.gold(),
        )

        if winner_team_obj and winner_team_obj.image_url:
            embed.set_thumbnail(url=winner_team_obj.image_url)

        if total_picks > 0:
            picks_value = (
                "**{cp}** of **{tp}** users "
                "({pc:.2f}%) correctly picked the winner."
            ).format(cp=correct_picks, tp=total_picks, pc=correct_percentage)
        else:
            picks_value = "No picks were made for this match."

        embed.add_field(
            name="📊 Pick'em Stats", value=picks_value, inline=False
        )
        embed.set_footer(
            text="Leaguepedia Match ID: %s" % match.leaguepedia_id
        )
        embed.timestamp = datetime.now(timezone.utc)

        await _broadcast_embed_to_guilds(
            bot, embed, f"result notification for match {match.id}"
        )


async def send_mid_series_update(match: Match, score: str):
    """
    Builds and broadcasts a Discord embed announcing a live
    mid-series score update to all guilds.

    Parameters:
        match (Match): Match object containing teams, id, and best_of
            used in the embed.
        score (str): Current series score string (for example, "2-1")
            displayed in the embed.
    """
    logger.info(
        "Broadcasting mid-series update for match %s "
        "(score: %s) to all guilds.",
        match.id,
        score,
    )
    bot = get_bot_instance()

    title = f"Live Update: {match.team1} vs {match.team2}"
    description = (
        f"The score is now **{score}** in this best of {match.best_of} series."
    )
    embed = discord.Embed(
        title=title,
        description=description,
        color=discord.Color.orange(),
    )
    embed.set_footer(text="Match ID: %s" % match.id)
    embed.timestamp = datetime.now(timezone.utc)

    await _broadcast_embed_to_guilds(
        bot, embed, f"mid-series update for match {match.id} (score: {score})"
    )


async def _fetch_teams(session, match: Match):
    """
    Retrieve the Team objects corresponding to the match's team1 and
    team2 names.

    Parameters:
        session: Database session to execute queries.
        match (Match): Match instance whose `team1` and `team2` name
            fields are used to look up teams.

    Returns:
        tuple: (team1_obj, team2_obj) where each element is the
            matching Team object or `None` if no match was found.
    """
    team1_stmt = select(Team).where(Team.name == match.team1)
    team2_stmt = select(Team).where(Team.name == match.team2)
    team1 = (await session.exec(team1_stmt)).first()
    team2 = (await session.exec(team2_stmt)).first()
    return team1, team2


async def _broadcast_embed_to_guilds(
    bot: discord.Client, embed: discord.Embed, context: str
):
    """
    Broadcast an embed to every guild the bot is a member of and
    record success or failure for each delivery.

    Parameters:
        context (str): Short description included in log messages to
            identify this broadcast.
    """
    for guild in bot.guilds:
        try:
            await send_announcement(guild, embed)
            logger.info("Sent %s to guild %s.", context, guild.id)
        except Exception as e:
            logger.error(
                "Failed to send %s to guild %s: %s", context, guild.id, e
            )


async def _get_matches_starting_soon(session):
    """
    Return the current UTC time and all Match records scheduled to
    start within the next minute that have no result.

    Parameters:
        session: A SQLModel/SQLAlchemy session used to query Match
            records.

    Returns:
        tuple: (now, matches) where `now` is the current UTC datetime
            and `matches` is a list of Match objects whose
            `scheduled_time` is >= `now` and < one minute after `now`
            and whose `result` is None.
    """
    now = datetime.now(timezone.utc)
    one_minute_from_now = now + timedelta(minutes=1)
    stmt = select(Match).where(
        Match.scheduled_time >= now,
        Match.scheduled_time < one_minute_from_now,
        Match.result.is_(None),
    )
    matches = (await session.exec(stmt)).all()
    return now, matches


def _safe_get_jobs():
    """
    Fetch the current scheduled jobs from the scheduler.

    Returns:
        list: A list of scheduled job objects from the scheduler.
            Returns an empty list if the scheduler does not expose a
            `get_jobs` method or if job retrieval fails.
    """
    try:
        return scheduler.get_jobs()
    except AttributeError:
        logger.debug(
            "schedule_live_polling: scheduler.get_jobs() not available"
        )
        return []
    except Exception as e:
        logger.warning(
            "schedule_live_polling: failed to enumerate scheduler jobs: %s", e
        )
        return []


def _count_poll_jobs(jobs):
    """
    Count how many scheduler jobs are poll jobs for matches.

    Parameters:
        jobs (Iterable): An iterable of job-like objects; each object
            is expected to have an `id` attribute.

    Returns:
        int: Number of jobs whose `id` starts with "poll_match_".
            Returns 0 if an unexpected job object is encountered.
    """
    try:
        return sum(
            1 for j in jobs if getattr(j, "id", "").startswith("poll_match_")
        )
    except Exception:
        logger.debug(
            "schedule_live_polling: unexpected job object counting poll jobs"
        )
        return 0


def _schedule_poll_for_match(match):
    """
    Schedule a recurring poll job to monitor a live match if one is
    not already scheduled.

    Schedules a job named "poll_match_<match.id>" that calls
    poll_live_match_job(match.id) every 5 minutes with a 60-second
    misfire grace period. If a job with the same id already exists,
    no changes are made.

    Parameters:
        match: Match-like object with at least `id`, `team1`, and
            `team2` attributes used to name and log the job.
    """
    job_id = f"poll_match_{match.id}"
    if scheduler.get_job(job_id):
        logger.debug(
            "Job '%s' for match %s already exists. Skipping.", job_id, match.id
        )
        return

    logger.info(
        "Match %s (%s vs %s) is starting soon. Scheduling job '%s'.",
        match.id,
        match.team1,
        match.team2,
        job_id,
    )
    scheduler.add_job(
        poll_live_match_job,
        "interval",
        minutes=5,
        id=job_id,
        args=[match.id],
        misfire_grace_time=60,
        replace_existing=True,
    )


async def schedule_live_polling():
    """
    Schedule polling jobs for matches that are starting within the
    next minute.

    Checks the database for matches scheduled to begin in the
    immediate one-minute window, logs the number of candidates and
    current poll job count, and schedules a dedicated polling job for
    each candidate match. Does not return a value.
    """
    logger.debug("Running schedule_live_polling job...")
<<<<<<< HEAD
    async with get_async_session() as session:
        now = datetime.now(timezone.utc)
        five_minutes_from_now = now + timedelta(minutes=5)

        statement = select(Match).where(
            Match.scheduled_time >= now,
            Match.scheduled_time < five_minutes_from_now,
            Match.result == None,  # noqa: E711
        )
        matches_starting_soon = (await session.exec(statement)).all()
=======

    async with get_async_session() as session:
        now, matches_starting_soon = await _get_matches_starting_soon(session)
>>>>>>> 47b240f1

        if matches_starting_soon:
            times = [
                getattr(m, "scheduled_time", None)
                for m in matches_starting_soon
            ]
            times = [t for t in times if t is not None]
            earliest = min(times) if times else None
            logger.info(
                "schedule_live_polling: found %d candidate(s); "
                "earliest scheduled_time=%s",
                len(matches_starting_soon),
                earliest,
            )
        else:
            logger.info(
<<<<<<< HEAD
                "schedule_live_polling: found 0 candidates in the 5-minute window."
            )

        # Also log how many poll jobs currently exist in scheduler (quick sanity)
        poll_jobs_count = 0
        try:
            jobs = scheduler.get_jobs()
        except AttributeError:
            logger.debug(
                "schedule_live_polling: scheduler.get_jobs() not available"
            )
        except Exception as e:
            logger.warning(
                "schedule_live_polling: failed to enumerate scheduler jobs: %s",
                e,
=======
                "schedule_live_polling: found 0 candidates in "
                "the 1-minute window."
>>>>>>> 47b240f1
            )

        jobs = _safe_get_jobs()
        poll_jobs_count = _count_poll_jobs(jobs)
        logger.info(
            "schedule_live_polling: %d poll_match jobs in scheduler",
            poll_jobs_count,
        )

        if not matches_starting_soon:
            return

        for match in matches_starting_soon:
            _schedule_poll_for_match(match)


def start_scheduler():
    # Local import to avoid circular dependency
    """
    Ensure the module scheduler has required recurring jobs
    registered and start it if it is not already running.

    Registers a 6-hour interval job to sync Leaguepedia data and a
    1-minute interval job to schedule live match polling, then starts
    the scheduler. If the scheduler is already running, no changes
    are made and the function logs that state.
    """
    from src.commands.sync_leaguepedia import perform_leaguepedia_sync

    if not getattr(scheduler, "running", False):
        logger.info("Scheduler not running. Starting jobs...")
        scheduler.add_job(
            perform_leaguepedia_sync,
            "interval",
            hours=6,
            id="sync_all_tournaments_job",
            replace_existing=True,
        )
        logger.info("Added 'sync_all_tournaments_job' to scheduler.")
        scheduler.add_job(
            schedule_live_polling,
            "interval",
            minutes=5,
            id="schedule_live_polling_job",
            replace_existing=True,
        )
        logger.info("Added 'schedule_live_polling_job' to scheduler.")

        scheduler.start()
        logger.info("Scheduler started.")
    else:
        logger.info("Scheduler is already running.")<|MERGE_RESOLUTION|>--- conflicted
+++ resolved
@@ -739,7 +739,7 @@
 async def _get_matches_starting_soon(session):
     """
     Return the current UTC time and all Match records scheduled to
-    start within the next minute that have no result.
+    start within the next 5 minutes that have no result.
 
     Parameters:
         session: A SQLModel/SQLAlchemy session used to query Match
@@ -748,14 +748,14 @@
     Returns:
         tuple: (now, matches) where `now` is the current UTC datetime
             and `matches` is a list of Match objects whose
-            `scheduled_time` is >= `now` and < one minute after `now`
+            `scheduled_time` is >= `now` and < 5 minutes after `now`
             and whose `result` is None.
     """
     now = datetime.now(timezone.utc)
-    one_minute_from_now = now + timedelta(minutes=1)
+    five_minutes_from_now = now + timedelta(minutes=5)
     stmt = select(Match).where(
         Match.scheduled_time >= now,
-        Match.scheduled_time < one_minute_from_now,
+        Match.scheduled_time < five_minutes_from_now,
         Match.result.is_(None),
     )
     matches = (await session.exec(stmt)).all()
@@ -858,22 +858,9 @@
     each candidate match. Does not return a value.
     """
     logger.debug("Running schedule_live_polling job...")
-<<<<<<< HEAD
-    async with get_async_session() as session:
-        now = datetime.now(timezone.utc)
-        five_minutes_from_now = now + timedelta(minutes=5)
-
-        statement = select(Match).where(
-            Match.scheduled_time >= now,
-            Match.scheduled_time < five_minutes_from_now,
-            Match.result == None,  # noqa: E711
-        )
-        matches_starting_soon = (await session.exec(statement)).all()
-=======
 
     async with get_async_session() as session:
         now, matches_starting_soon = await _get_matches_starting_soon(session)
->>>>>>> 47b240f1
 
         if matches_starting_soon:
             times = [
@@ -890,26 +877,8 @@
             )
         else:
             logger.info(
-<<<<<<< HEAD
-                "schedule_live_polling: found 0 candidates in the 5-minute window."
-            )
-
-        # Also log how many poll jobs currently exist in scheduler (quick sanity)
-        poll_jobs_count = 0
-        try:
-            jobs = scheduler.get_jobs()
-        except AttributeError:
-            logger.debug(
-                "schedule_live_polling: scheduler.get_jobs() not available"
-            )
-        except Exception as e:
-            logger.warning(
-                "schedule_live_polling: failed to enumerate scheduler jobs: %s",
-                e,
-=======
                 "schedule_live_polling: found 0 candidates in "
-                "the 1-minute window."
->>>>>>> 47b240f1
+                "the 5-minute window."
             )
 
         jobs = _safe_get_jobs()
