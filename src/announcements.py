import logging
import os
from typing import Optional

import discord

from src.bot_instance import get_bot_instance

logger = logging.getLogger(__name__)

ANNOUNCEMENT_CHANNEL_NAME = "pickem-announcements"
ADMIN_CHANNEL_NAME = "admin-updates"


def _find_existing_channel(
    guild: discord.Guild,
) -> Optional[discord.TextChannel]:
    """
    Finds a text channel in the guild with the announcement channel name (case-insensitive).
    
    Ignores channels whose name cannot be accessed during the search.
    
    Returns:
        The matching discord.TextChannel if found, `None` otherwise.
    """
    name_lower = ANNOUNCEMENT_CHANNEL_NAME.lower()
    for channel in guild.text_channels:
        # channel.name access can raise in rare cases; ignore such channels
        try:
            if channel.name.lower() == name_lower:
                return channel
        except Exception:
            continue
    return None


def _get_bot_member(guild: discord.Guild) -> Optional[discord.Member]:
    """
    Resolve the bot's Member object for the given guild.

    Returns:
        discord.Member: The bot's member in the guild, or `None` if
            the bot's member or user information is unavailable.
    """
    bot = get_bot_instance()
    bot_member = getattr(guild, "me", None)
    if bot_member:
        return bot_member
    if not bot or not getattr(bot, "user", None):
        return None
    try:
        return guild.get_member(bot.user.id)
    except Exception:
        return None


def _can_send(
    channel: discord.TextChannel,
    bot_member: Optional[discord.Member],
) -> bool:
    """
    Determine whether the bot can send messages in the given text
    channel.

    If `bot_member` is provided, evaluate the channel permissions for
    that member. If `bot_member` is `None`, the function treats the
    channel as usable.

    Parameters:
        bot_member (discord.Member | None): The guild-specific Member
            object for the bot; may be `None` if unavailable.

    Returns:
        True if the bot can send messages in the channel, False
            otherwise.
    """
    try:
        if bot_member is None:
            # If we don't know the bot member, assume channel is usable
            return True
        perms = channel.permissions_for(bot_member)
        return perms.send_messages
    except Exception:
        return False


async def _try_create_announcement_channel(
    guild: discord.Guild,
    bot_member: Optional[discord.Member],
) -> Optional[discord.TextChannel]:
    """
    Attempt to create the dedicated announcement text channel with
    restricted send permissions.

    If creation succeeds, returns the newly created TextChannel. The
    channel is created so that the default role is denied the ability
    to send messages; if `bot_member` is provided it is granted send
    permission.

    Parameters:
        guild (discord.Guild): The guild in which to create the
            channel.
        bot_member (Optional[discord.Member]): The bot's Member object
            in the guild, or None if unavailable.

    Returns:
        discord.TextChannel or None: The created announcement channel
            on success, or `None` if creation failed or was not
            permitted.
    """
    overwrites = {
        guild.default_role: discord.PermissionOverwrite(send_messages=False)
    }
    if bot_member:
        overwrites[bot_member] = discord.PermissionOverwrite(
            send_messages=True
        )

    try:
        return await guild.create_text_channel(
            ANNOUNCEMENT_CHANNEL_NAME, overwrites=overwrites
        )
    except (discord.Forbidden, discord.HTTPException) as e:
        logger.warning(
            "Could not create announcement channel in guild %s: %s. "
            "Falling back to existing channels.",
            getattr(guild, "id", "unknown"),
            e,
        )
        return None
    except Exception:
        # Be conservative: don't raise for unexpected runtime issues here
        return None


async def get_announcement_channel(
    guild: discord.Guild,
) -> Optional[discord.TextChannel]:
    """
    Resolve a suitable text channel in a guild for posting
    announcements.

    The selection prefers an existing channel named
    "pickem-announcements" (case-insensitive), attempts to create that
    dedicated channel, falls back to the first channel the bot can
    send messages in, and finally returns the guild's first text
    channel if available.

    Parameters:
        guild (discord.Guild): Guild to search or create the
            announcement channel in.

    Returns:
        discord.TextChannel or None: The chosen text channel for
            announcements, or `None` if the guild has no text
            channels.
    """
    existing = _find_existing_channel(guild)
    if existing:
        return existing

    bot_member = _get_bot_member(guild)

    # Try creating the dedicated announcement channel with restrictive
    # overwrites
    created = await _try_create_announcement_channel(guild, bot_member)
    if created:
        return created

    # Fallback: return first channel where the bot can send messages
    for channel in guild.text_channels:
        if _can_send(channel, bot_member):
            return channel

    # If we know the bot member and no usable channel was found, return None
    if bot_member is not None:
        return None

    # As a last resort, return the first text channel or None
    return guild.text_channels[0] if guild.text_channels else None


async def send_announcement(
    guild: discord.Guild, embed: discord.Embed
) -> bool:
    """
    Send an embed announcement to an appropriate channel in the guild.
    
    Returns:
        bool: True if the embed was sent successfully, False otherwise.
    """
    channel = await get_announcement_channel(guild)
    if channel is None:
        logger.error(
            "No available announcement channel in guild %s",
            getattr(guild, "id", "unknown"),
        )
        return False

    try:
        await channel.send(embed=embed)
        return True
    except (discord.Forbidden, discord.HTTPException) as e:
        logger.error(
            "Failed to send announcement in guild %s, channel %s: %s",
            getattr(guild, "id", "unknown"),
            getattr(channel, "id", "unknown"),
            e,
        )
        return False


<<<<<<< HEAD
async def get_admin_channel(guild: discord.Guild) -> discord.TextChannel:
    """
    Get or create the guild's admin channel named "admin-updates".
    
    If an existing text channel with that name is found it is returned. If not, a new text channel named "admin-updates" is created with send_messages denied for the guild's default role and granted for the bot member, and that channel is returned.
    
    Returns:
        discord.TextChannel: The admin text channel for the guild.
=======
async def get_admin_channel(
    guild: discord.Guild,
) -> Optional[discord.TextChannel]:
    """
    Locate or create the administrator updates channel in the given guild.

    Requires the 'Manage Channels' permission if the channel does not
    already exist.

    Returns:
        discord.TextChannel: The existing or newly created admin channel,
            or `None` if creation failed or was not permitted.
>>>>>>> 6393c484
    """
    for channel in guild.text_channels:
        if channel.name == ADMIN_CHANNEL_NAME:
            return channel
    overwrites = {
        guild.default_role: discord.PermissionOverwrite(send_messages=False),
        guild.me: discord.PermissionOverwrite(send_messages=True),
    }
    try:
        return await guild.create_text_channel(
            ADMIN_CHANNEL_NAME, overwrites=overwrites
        )
    except (discord.Forbidden, discord.HTTPException) as e:
        logger.warning(
            "Could not create admin channel in guild %s: %s",
            getattr(guild, "id", "unknown"),
            e,
        )
        return None
    except Exception:
        return None


async def send_admin_update(message: str, mention_user_id: int | None = None):
<<<<<<< HEAD
    """
    Send a plain-text admin update to the developer guild's admin-updates channel.
    
    If `mention_user_id` is provided the user will be mentioned at the start of the message. The function looks up the developer guild using the `DEVELOPER_GUILD_ID` environment variable and requires the bot instance to be available; if either is missing or the guild cannot be found, the function returns without sending.
    Parameters:
        message (str): The message text to send.
        mention_user_id (int | None): Optional user ID to mention at the start of the message.
=======
>>>>>>> 6393c484
    """
    Sends a plain-text admin update to the developer guild's admin-updates
    channel.

    If `mention_user_id` is provided it will be mentioned at the start of the
    message.
    """
    bot = get_bot_instance()
    if not bot:
        logger.debug("Bot instance not available; cannot send admin update.")
        return

    dev_guild_id = os.getenv("DEVELOPER_GUILD_ID")
    if not dev_guild_id:
        logger.debug("DEVELOPER_GUILD_ID not set; skipping admin update.")
        return

    try:
        guild = bot.get_guild(int(dev_guild_id))
    except Exception:
        guild = None

    if not guild:
        logger.warning(
            "Developer guild id %s not found or bot not in guild.",
            dev_guild_id,
        )
        return

    try:
        channel = await get_admin_channel(guild)
        if channel is None:
            logger.warning("No admin channel available in guild %s", guild.id)
            return

        body = message
        if mention_user_id:
            body = f"<@{mention_user_id}> {message}"
        await channel.send(body)
        logger.info(
            "Sent admin update to guild %s channel %s", guild.id, channel.name
        )
    except Exception as e:
        logger.exception("Failed sending admin update: %s", e)<|MERGE_RESOLUTION|>--- conflicted
+++ resolved
@@ -210,16 +210,6 @@
         return False
 
 
-<<<<<<< HEAD
-async def get_admin_channel(guild: discord.Guild) -> discord.TextChannel:
-    """
-    Get or create the guild's admin channel named "admin-updates".
-    
-    If an existing text channel with that name is found it is returned. If not, a new text channel named "admin-updates" is created with send_messages denied for the guild's default role and granted for the bot member, and that channel is returned.
-    
-    Returns:
-        discord.TextChannel: The admin text channel for the guild.
-=======
 async def get_admin_channel(
     guild: discord.Guild,
 ) -> Optional[discord.TextChannel]:
@@ -232,7 +222,6 @@
     Returns:
         discord.TextChannel: The existing or newly created admin channel,
             or `None` if creation failed or was not permitted.
->>>>>>> 6393c484
     """
     for channel in guild.text_channels:
         if channel.name == ADMIN_CHANNEL_NAME:
@@ -257,7 +246,6 @@
 
 
 async def send_admin_update(message: str, mention_user_id: int | None = None):
-<<<<<<< HEAD
     """
     Send a plain-text admin update to the developer guild's admin-updates channel.
     
@@ -265,8 +253,6 @@
     Parameters:
         message (str): The message text to send.
         mention_user_id (int | None): Optional user ID to mention at the start of the message.
-=======
->>>>>>> 6393c484
     """
     Sends a plain-text admin update to the developer guild's admin-updates
     channel.
