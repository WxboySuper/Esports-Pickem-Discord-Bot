--- conflicted
+++ resolved
@@ -197,8 +197,24 @@
         embed (discord.Embed): Embed to send as the announcement.
     """
     channel = await get_announcement_channel(guild)
-<<<<<<< HEAD
-    await channel.send(embed=embed)
+    if channel is None:
+        logger.error(
+            "No available announcement channel in guild %s",
+            getattr(guild, "id", "unknown"),
+        )
+        return False
+
+    try:
+        await channel.send(embed=embed)
+        return True
+    except (discord.Forbidden, discord.HTTPException) as e:
+        logger.error(
+            "Failed to send announcement in guild %s, channel %s: %s",
+            getattr(guild, "id", "unknown"),
+            getattr(channel, "id", "unknown"),
+            e,
+        )
+        return False
 
 
 async def get_admin_channel(guild: discord.Guild) -> discord.TextChannel:
@@ -247,24 +263,4 @@
         await channel.send(body)
         logger.info("Sent admin update to guild %s channel %s", guild.id, channel.name)
     except Exception as e:
-        logger.exception("Failed sending admin update: %s", e)
-=======
-    if channel is None:
-        logger.error(
-            "No available announcement channel in guild %s",
-            getattr(guild, "id", "unknown"),
-        )
-        return False
-
-    try:
-        await channel.send(embed=embed)
-        return True
-    except (discord.Forbidden, discord.HTTPException) as e:
-        logger.error(
-            "Failed to send announcement in guild %s, channel %s: %s",
-            getattr(guild, "id", "unknown"),
-            getattr(channel, "id", "unknown"),
-            e,
-        )
-        return False
->>>>>>> 47b240f1
+        logger.exception("Failed sending admin update: %s", e)