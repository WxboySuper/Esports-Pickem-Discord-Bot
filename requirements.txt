<<<<<<< HEAD
discord.py==2.2.2
python-dotenv==1.1.1  # optional for local dev if you want to load .env
=======
discord.py==2.6.3
python-dotenv==0.21.0  # optional for local dev if you want to load .env
>>>>>>> 8b6546ce
<|MERGE_RESOLUTION|>--- conflicted
+++ resolved
@@ -1,7 +1,2 @@
-<<<<<<< HEAD
-discord.py==2.2.2
-python-dotenv==1.1.1  # optional for local dev if you want to load .env
-=======
 discord.py==2.6.3
-python-dotenv==0.21.0  # optional for local dev if you want to load .env
->>>>>>> 8b6546ce
+python-dotenv==1.1.1  # optional for local dev if you want to load .env