<<<<<<< HEAD
discord.py==2.6.3
python-dotenv==1.2.1
=======
discord.py==2.6.4
python-dotenv==1.2.1  # optional for local dev if you want to load .env
>>>>>>> 504a776e
sqlmodel==0.0.27
alembic==1.17.1
apscheduler
aiohttp
aiosqlite
tenacity
mwcleric @ git+https://github.com/RheingoldRiver/mwcleric
mwrogue==0.1.5<|MERGE_RESOLUTION|>--- conflicted
+++ resolved
@@ -1,10 +1,5 @@
-<<<<<<< HEAD
-discord.py==2.6.3
+discord.py==2.6.4
 python-dotenv==1.2.1
-=======
-discord.py==2.6.4
-python-dotenv==1.2.1  # optional for local dev if you want to load .env
->>>>>>> 504a776e
 sqlmodel==0.0.27
 alembic==1.17.1
 apscheduler
